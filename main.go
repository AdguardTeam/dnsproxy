--- conflicted
+++ resolved
@@ -86,10 +86,10 @@
 	// DoH Upstream Authentication
 
 	// Path to the .crt with the client-side certificate for upstream client authentication
-	TLSClientCertPath string `long:"tls-client-crt" description:"Path to the file with the TLS certificate used for TLS client authentication (supported by DoH/DoT/DoQ)"`
+	TLSClientCertPath string `yaml:"tls-client-crt" long:"tls-client-crt" description:"Path to the file with the TLS certificate used for TLS client authentication (supported by DoH/DoT/DoQ)"`
 
 	// Path to the file with the client-side private key for upstream client authentication
-	TLSClientKeyPath string `long:"tls-client-key" description:"Path to the file with the TLS certificate used for TLS client authentication (supported by DoH/DoT/DoQ)"`
+	TLSClientKeyPath string `yaml:"tls-client-key" long:"tls-client-key" description:"Path to the file with the TLS certificate used for TLS client authentication (supported by DoH/DoT/DoQ)"`
 
 	// DNS upstreams
 	Upstreams []string `yaml:"upstream" short:"u" long:"upstream" description:"An upstream to be used (can be specified multiple times). You can also specify path to a file with the list of servers" optional:"false"`
@@ -301,14 +301,6 @@
 func initUpstreams(config *proxy.Config, options *Options) {
 	// Init upstreams
 	upstreams := loadServersList(options.Upstreams)
-<<<<<<< HEAD
-	upsOpts := &upstream.Options{
-		InsecureSkipVerify: options.Insecure,
-		Bootstrap:          options.BootstrapDNS,
-		Timeout:            defaultTimeout,
-	}
-	upstreamConfig, err := proxy.ParseUpstreamsConfig(upstreams, upsOpts)
-=======
 	upstreamConfig, err := proxy.ParseUpstreamsConfig(
 		upstreams,
 		&upstream.Options{
@@ -317,7 +309,6 @@
 			Timeout:               defaultTimeout,
 			TLSClientCertificates: config.TLSClientCertificates,
 		})
->>>>>>> f6bdc467
 	if err != nil {
 		log.Fatalf("error while parsing upstreams configuration: %s", err)
 	}
