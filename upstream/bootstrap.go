package upstream

import (
	"context"
	"crypto/tls"
	"crypto/x509"
	"fmt"
	"net"
	"net/url"
	"sync"
	"time"

	"github.com/AdguardTeam/golibs/log"
	"github.com/joomcode/errorx"
	"golang.org/x/net/http2"
)

// NextProtoDQ is the ALPN token for DoQ. During connection establishment,
// DNS/QUIC support is indicated by selecting the ALPN token "dq" in the
// crypto handshake.
// Current draft version:
// https://datatracker.ietf.org/doc/html/draft-ietf-dprive-dnsoquic-02
const NextProtoDQ = "doq-i02"

// compatProtoDQ is a list of ALPN tokens used by a QUIC connection.
// NextProtoDQ is the latest draft version supported by dnsproxy, but it also
// includes previous drafts.
var compatProtoDQ = []string{NextProtoDQ, "doq-i00", "dq", "doq"}

// NextProtoDoT is a registered ALPN for DNS-over-TLS.
//
// See https://www.iana.org/assignments/tls-extensiontype-values/tls-extensiontype-values.xhtml#alpn-protocol-ids.
const NextProtoDoT = "dot"

// RootCAs is the CertPool that must be used by all upstreams
// Redefining RootCAs makes sense on iOS to overcome the 15MB memory limit of the NEPacketTunnelProvider
// nolint
var RootCAs *x509.CertPool

// CipherSuites - custom list of TLSv1.2 ciphers
// nolint
var CipherSuites []uint16

// TODO: refactor bootstrapper, it's overcomplicated and hard to understand what it does
type bootstrapper struct {
	URL            *url.URL
	resolvers      []*Resolver // list of Resolvers to use to resolve hostname, if necessary
	dialContext    dialHandler // specifies the dial function for creating unencrypted TCP connections.
	resolvedConfig *tls.Config
	sync.RWMutex

	// stores options for AddressToUpstream func:
	// callbacks for checking certificates, timeout,
	// the need to verify the server certificate,
	// the addresses of upstream servers, etc
	options *Options
}

// newBootstrapperResolved creates a new bootstrapper that already contains resolved config.
// This can be done only in the case when we already know the resolver IP address.
// options -- Upstream customization options
func newBootstrapperResolved(upsURL *url.URL, options *Options) (*bootstrapper, error) {
	// get a host without port
	host, port, err := net.SplitHostPort(upsURL.Host)
	if err != nil {
		return nil, fmt.Errorf("bootstrapper requires port in address %s", upsURL.String())
	}

	var resolverAddresses []string
	for _, ip := range options.ServerIPAddrs {
		addr := net.JoinHostPort(ip.String(), port)
		resolverAddresses = append(resolverAddresses, addr)
	}

	b := &bootstrapper{
		URL:     upsURL,
		options: options,
	}
	b.dialContext = b.createDialContext(resolverAddresses)
	b.resolvedConfig = b.createTLSConfig(host)
	return b, nil
}

// newBootstrapper initializes a new bootstrapper instance
// address -- original resolver address string (i.e. tls://one.one.one.one:853)
// options -- Upstream customization options
func newBootstrapper(address *url.URL, options *Options) (*bootstrapper, error) {
	resolvers := []*Resolver{}
	if len(options.Bootstrap) != 0 {
		// Create a list of resolvers for parallel lookup
		for _, boot := range options.Bootstrap {
			r, err := NewResolver(boot, options)
			if err != nil {
				return nil, err
			}
			resolvers = append(resolvers, r)
		}
	} else {
		r, _ := NewResolver("", options) // NewResolver("") always succeeds
		// nil resolver if the default one
		resolvers = append(resolvers, r)
	}

	return &bootstrapper{
		URL:       address,
		resolvers: resolvers,
		options:   options,
	}, nil
}

// dialHandler specifies the dial function for creating unencrypted TCP connections.
type dialHandler func(ctx context.Context, network, addr string) (net.Conn, error)

// will get usable IP address from Address field, and caches the result
func (n *bootstrapper) get() (*tls.Config, dialHandler, error) {
	n.RLock()
	if n.dialContext != nil && n.resolvedConfig != nil { // fast path
		tlsConfig, dialContext := n.resolvedConfig, n.dialContext
		n.RUnlock()
		return tlsConfig.Clone(), dialContext, nil
	}

	//
	// Slow path: resolve the IP address of the n.address's host
	//

	// get a host without port
	addr := n.URL
	host, port, err := net.SplitHostPort(addr.Host)
	if err != nil {
		n.RUnlock()
		return nil, nil, fmt.Errorf("bootstrapper requires port in address %s", addr.String())
	}

	// if n.address's host is an IP, just use it right away
	ip := net.ParseIP(host)
	if ip != nil {
		n.RUnlock()

		// Upgrade lock to protect n.resolved
		resolverAddress := net.JoinHostPort(host, port)
		n.Lock()
		defer n.Unlock()

		n.dialContext = n.createDialContext([]string{resolverAddress})
		n.resolvedConfig = n.createTLSConfig(host)
		return n.resolvedConfig, n.dialContext, nil
	}

	// Don't lock anymore (we can launch multiple lookup requests at a time)
	// Otherwise, it might mess with the timeout specified for the Upstream
	// See here: https://github.com/AdguardTeam/dnsproxy/issues/15
	n.RUnlock()

	//
	// if it's a hostname
	//

	var ctx context.Context
	if n.options.Timeout > 0 {
		ctxWithTimeout, cancel := context.WithTimeout(context.TODO(), n.options.Timeout)
		defer cancel() // important to avoid a resource leak
		ctx = ctxWithTimeout
	} else {
		ctx = context.Background()
	}
	addrs, err := LookupParallel(ctx, n.resolvers, host)
	if err != nil {
		return nil, nil, errorx.Decorate(err, "failed to lookup %s", host)
	}

	resolved := []string{}
	for _, addr := range addrs {
		if addr.IP.To4() == nil && addr.IP.To16() == nil {
			continue
		}

		resolved = append(resolved, net.JoinHostPort(addr.String(), port))
	}

	if len(resolved) == 0 {
		// couldn't find any suitable IP address
		return nil, nil, fmt.Errorf("couldn't find any suitable IP address for host %s", host)
	}
	n.Lock()
	defer n.Unlock()

	n.dialContext = n.createDialContext(resolved)
	n.resolvedConfig = n.createTLSConfig(host)

	return n.resolvedConfig, n.dialContext, nil
}

// createTLSConfig creates a client TLS config
func (n *bootstrapper) createTLSConfig(host string) *tls.Config {
	tlsConfig := &tls.Config{
		ServerName:            host,
		RootCAs:               RootCAs,
		CipherSuites:          CipherSuites,
		MinVersion:            tls.VersionTLS12,
		InsecureSkipVerify:    n.options.InsecureSkipVerify,
		VerifyPeerCertificate: n.options.VerifyServerCertificate,
	}

<<<<<<< HEAD
	// Depending on the URL scheme, we choose what ALPN will be advertised by
	// the client.
	switch n.URL.Scheme {
	case "tls":
		// Don't use the ALPN since some servers currently do not accept it.
		//
		// See https://github.com/ameshkov/dnslookup/issues/19.
		// tlsConfig.NextProtos = []string{NextProtoDoT}
	case "https":
		tlsConfig.NextProtos = []string{http2.NextProtoTLS, "http/1.1"}
	case "quic":
		tlsConfig.NextProtos = compatProtoDQ
=======
	if n.options.TLSClientCertificates != nil {
		log.Printf("Passing TLS configuration with client authentication")
		tlsConfig = &tls.Config{
			Certificates: []tls.Certificate{*n.options.TLSClientCertificates},
		}
	}

	// The supported application level protocols should be specified only
	// for DNS-over-HTTPS and DNS-over-QUIC connections.
	//
	// See https://github.com/AdguardTeam/AdGuardHome/issues/2681.
	if n.URL.Scheme != "tls" {
		tlsConfig.NextProtos = append([]string{
			"http/1.1", http2.NextProtoTLS, NextProtoDQ,
		}, compatProtoDQ...)
>>>>>>> f6bdc467
	}

	return tlsConfig
}

// createDialContext returns dialContext function that tries to establish connection with all given addresses one by one
func (n *bootstrapper) createDialContext(addresses []string) (dialContext dialHandler) {
	dialer := &net.Dialer{
		Timeout: n.options.Timeout,
	}

	dialContext = func(ctx context.Context, network, addr string) (net.Conn, error) {
		errs := []error{}

		// Return first connection without error
		// Note that we're using bootstrapped resolverAddress instead of what's passed to the function
		for _, resolverAddress := range addresses {
			log.Tracef("Dialing to %s", resolverAddress)
			start := time.Now()
			con, err := dialer.DialContext(ctx, network, resolverAddress)
			elapsed := time.Since(start)

			if err == nil {
				log.Tracef("dialer has successfully initialized connection to %s in %s", resolverAddress, elapsed)
				return con, err
			}
			errs = append(errs, err)
			log.Tracef("dialer failed to initialize connection to %s, in %s, cause: %s", resolverAddress, elapsed, err)
		}

		if len(errs) == 0 {
			return nil, fmt.Errorf("all dialers failed to initialize connection")
		}
		return nil, errorx.DecorateMany("all dialers failed to initialize connection: ", errs...)
	}
	return
}<|MERGE_RESOLUTION|>--- conflicted
+++ resolved
@@ -202,7 +202,6 @@
 		VerifyPeerCertificate: n.options.VerifyServerCertificate,
 	}
 
-<<<<<<< HEAD
 	// Depending on the URL scheme, we choose what ALPN will be advertised by
 	// the client.
 	switch n.URL.Scheme {
@@ -215,8 +214,8 @@
 		tlsConfig.NextProtos = []string{http2.NextProtoTLS, "http/1.1"}
 	case "quic":
 		tlsConfig.NextProtos = compatProtoDQ
-=======
-	if n.options.TLSClientCertificates != nil {
+
+  if n.options.TLSClientCertificates != nil {
 		log.Printf("Passing TLS configuration with client authentication")
 		tlsConfig = &tls.Config{
 			Certificates: []tls.Certificate{*n.options.TLSClientCertificates},
@@ -231,7 +230,6 @@
 		tlsConfig.NextProtos = append([]string{
 			"http/1.1", http2.NextProtoTLS, NextProtoDQ,
 		}, compatProtoDQ...)
->>>>>>> f6bdc467
 	}
 
 	return tlsConfig
